--- conflicted
+++ resolved
@@ -260,19 +260,10 @@
   auto state = reinterpret_cast<const GenericExprState*>(es);
   auto expr = reinterpret_cast<const RelabelType *>(es->expr);
   auto child_state = state->arg;
-<<<<<<< HEAD
-=======
-  //auto child_expr = expr->arg;
->>>>>>> 7b1b4e31
 
   assert(expr->relabelformat == COERCE_IMPLICIT_CAST);
 
-<<<<<<< HEAD
   LOG_INFO("Handle relabel as %d", expr->resulttype);
-=======
-  LOG_TRACE("child is of type %d, %d", child_expr->type, child_state->type);
-  LOG_TRACE("%d, %d", expr->resulttype, expr->relabelformat);
->>>>>>> 7b1b4e31
   expression::AbstractExpression *child = ExprTransformer::TransformExpr(child_state);
 
   PostgresValueType type = static_cast<PostgresValueType>(expr->resulttype);

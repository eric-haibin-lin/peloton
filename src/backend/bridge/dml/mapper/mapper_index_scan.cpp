//===----------------------------------------------------------------------===//
//
//                         PelotonDB
//
// mapper_index_scan.cpp
//
// Identification: src/backend/bridge/dml/mapper/mapper_index_scan.cpp
//
// Copyright (c) 2015, Carnegie Mellon University Database Group
//
//===----------------------------------------------------------------------===//

#include "backend/bridge/dml/mapper/mapper.h"
#include "backend/planner/index_scan_plan.h"

namespace peloton {
namespace bridge {

//===--------------------------------------------------------------------===//
// Index Scan
//===--------------------------------------------------------------------===//

/*
 * @brief transform a expr tree into info that a index scan node needs
 * */
static void BuildScanKey(
    const ScanKey scan_keys, int num_keys,
<<<<<<< HEAD
    planner::IndexScanPlan::IndexScanDesc &index_scan_desc);
=======
    const IndexRuntimeKeyInfo *runtime_keys, int num_runtime_keys,
    planner::IndexScanNode::IndexScanDesc &index_scan_desc);
>>>>>>> 57ccf7e1

static void BuildRuntimeKey(const IndexRuntimeKeyInfo* runtime_keys, int num_runtime_keys,
    planner::IndexScanNode::IndexScanDesc &index_scan_desc);
/**
 * @brief Convert a Postgres IndexScanState into a Peloton IndexScanPlan.
 *        able to handle:
 *          1. simple operator with constant comparison value: indexkey op
 * constant)
 *        unable to handle:
 *          2. redundant simple qualifier: WHERE id > 4 and id > 3
 *          3. simple operator with non-constant value
 *          4. row compare expr: (indexkey, indexkey) op (expr, expr)
 *          5. scalar array op expr: indexkey op ANY (array-expression)
 *          6. null test: indexkey IS NULL/IS NOT NULL
 *          7. order by
 *          8. unary op
 * @return Pointer to the constructed AbstractPlan.
 */
planner::AbstractPlan *PlanTransformer::TransformIndexScan(
    const IndexScanPlanState *iss_plan_state,
    const TransformOptions options) {
  /* info needed to initialize plan node */

  planner::IndexScanPlan::IndexScanDesc index_scan_desc;

  /* Resolve target relation */
  Oid table_oid = iss_plan_state->table_oid;
  Oid database_oid = iss_plan_state->database_oid;

  const IndexScan *iss_plan = iss_plan_state->iss_plan;

  storage::DataTable *table = static_cast<storage::DataTable *>(
      catalog::Manager::GetInstance().GetTableWithOid(database_oid, table_oid));

  assert(table);

  /* Resolve index  */
  index_scan_desc.index = table->GetIndexWithOid(iss_plan->indexid);
  if(nullptr == index_scan_desc.index){
    LOG_ERROR("Fail to get index with oid : %u \n", iss_plan->indexid);
  };
  LOG_INFO("Index scan on oid %u, index name: %s", iss_plan->indexid,
           index_scan_desc.index->GetName().c_str());

  /* Resolve index order */
  /* Only support forward scan direction */
  LOG_INFO("Scan order: %d", iss_plan->indexorderdir);
  // assert(iss_plan->indexorderdir == ForwardScanDirection);

  /* index qualifier and scan keys */
<<<<<<< HEAD
  LOG_INFO("num of scan keys = %d", iss_plan_state->iss_NumScanKeys);

  BuildScanKey(iss_plan_state->iss_ScanKeys,
               iss_plan_state->iss_NumScanKeys,
=======
  LOG_INFO("num of scan keys = %d, num of runtime key = %d", iss_plan_state->iss_NumScanKeys, iss_plan_state->iss_NumRuntimeKeys);
  BuildScanKey(iss_plan_state->iss_ScanKeys, iss_plan_state->iss_NumScanKeys,
               iss_plan_state->iss_RuntimeKeys, iss_plan_state->iss_NumRuntimeKeys,
>>>>>>> 57ccf7e1
               index_scan_desc);

  /* handle simple cases */
  /* ORDER BY, not support */

  /* Extract the generic scan info (including qual and projInfo) */
  planner::AbstractPlan *parent = nullptr;
  expression::AbstractExpression *predicate = nullptr;
  std::vector<oid_t> column_ids;

  GetGenericInfoFromScanState(parent, predicate, column_ids,
                              iss_plan_state,
                              options.use_projInfo);

  auto scan_node =
      new planner::IndexScanPlan(predicate, column_ids, table, index_scan_desc);

  planner::AbstractPlan *rv = nullptr;
  /* Check whether a parent is presented, connect with the scan node if yes */
  if (parent) {
    parent->AddChild(scan_node);
    rv = parent;
  } else {
    rv = scan_node;
  }

  return rv;
}
/**
 * @brief Helper function to build index scan descriptor.
 *        This function assumes the qualifiers are all non-trivial.
 *        i.e. There is no case such as WHERE id > 3 and id > 6
 *        This function can only handle simple constant case
 * @param scan_keys an array of scankey struct from Postgres
 * @param num_keys the number of scan keys
 * @param index_scan_desc the index scan node descriptor in Peloton
 * @return True if succeed
 *         False if fail
 */
static void BuildScanKey(
    const ScanKey scan_keys, int num_keys,
<<<<<<< HEAD
    planner::IndexScanPlan::IndexScanDesc &index_scan_desc) {
=======
    const IndexRuntimeKeyInfo* runtime_keys, int num_runtime_keys,
    planner::IndexScanNode::IndexScanDesc &index_scan_desc) {
>>>>>>> 57ccf7e1
  ScanKey scan_key = scan_keys;

  if (num_runtime_keys > 0) {
    assert(num_runtime_keys == num_keys);
    BuildRuntimeKey(runtime_keys, num_runtime_keys, index_scan_desc);
  }

  for (int key_itr = 0; key_itr < num_keys; key_itr++, scan_key++) {
    // currently, only support simple case
    assert(!(scan_key->sk_flags & SK_ISNULL));
    assert(!(scan_key->sk_flags & SK_ORDER_BY));
    assert(!(scan_key->sk_flags & SK_UNARY));
    assert(!(scan_key->sk_flags & SK_ROW_HEADER));
    assert(!(scan_key->sk_flags & SK_ROW_MEMBER));
    assert(!(scan_key->sk_flags & SK_ROW_END));
    assert(!(scan_key->sk_flags & SK_SEARCHNULL));
    assert(!(scan_key->sk_flags & SK_SEARCHNOTNULL));

    Value value =
<<<<<<< HEAD
        TupleTransformer::GetValue(scan_key->sk_argument, scan_key->sk_subtype);

    // 1 indexed
    index_scan_desc.key_column_ids.push_back(scan_key->sk_attno - 1);
=======
       TupleTransformer::GetValue(scan_key->sk_argument, scan_key->sk_subtype);
    index_scan_desc.key_column_ids.push_back(scan_key->sk_attno -
                                             1);  // 1 indexed
>>>>>>> 57ccf7e1

    index_scan_desc.values.push_back(value);
    LOG_INFO("key no: %d", scan_key->sk_attno);
    switch (scan_key->sk_strategy) {
      case BTLessStrategyNumber:
        LOG_INFO("key < %s", value.GetInfo().c_str());
        index_scan_desc.expr_types.push_back(
            ExpressionType::EXPRESSION_TYPE_COMPARE_LT);
        break;
      case BTLessEqualStrategyNumber:
        LOG_INFO("key <= %s", value.GetInfo().c_str());
        index_scan_desc.expr_types.push_back(
            ExpressionType::EXPRESSION_TYPE_COMPARE_LTE);
        break;
      case BTEqualStrategyNumber:
        LOG_INFO("key = %s", value.GetInfo().c_str());
        index_scan_desc.expr_types.push_back(
            ExpressionType::EXPRESSION_TYPE_COMPARE_EQ);
        break;
      case BTGreaterEqualStrategyNumber:
        LOG_INFO("key >= %s", value.GetInfo().c_str());
        index_scan_desc.expr_types.push_back(
            ExpressionType::EXPRESSION_TYPE_COMPARE_GTE);
        break;
      case BTGreaterStrategyNumber:
        LOG_INFO("key > %s", value.GetInfo().c_str());
        index_scan_desc.expr_types.push_back(
            ExpressionType::EXPRESSION_TYPE_COMPARE_GT);
        break;
      default:
        LOG_ERROR("Invalid strategy num %d", scan_key->sk_strategy);
        index_scan_desc.expr_types.push_back(
            ExpressionType::EXPRESSION_TYPE_INVALID);
        break;
    }
  }
}

static void BuildRuntimeKey(const IndexRuntimeKeyInfo* runtime_keys, int num_runtime_keys,
    planner::IndexScanNode::IndexScanDesc &index_scan_desc) {
  for (int i = 0; i < num_runtime_keys; i++) {
    auto expr = ExprTransformer::TransformExpr(runtime_keys[i].key_expr);
    index_scan_desc.runtime_keys.push_back(expr);
    LOG_INFO("Runtime scankey Expr: %s", expr->Debug(" ").c_str());
  }
}

/**
 * @brief Convert a Postgres IndexOnlyScanState into a Peloton IndexScanPlan.
 *        able to handle:
 *          1. simple operator with constant comparison value: indexkey op
 * constant)
 *        unable to handle:
 *          2. redundant simple qualifier: WHERE id > 4 and id > 3
 *          3. simple operator with non-constant value
 *          4. row compare expr: (indexkey, indexkey) op (expr, expr)
 *          5. scalar array op expr: indexkey op ANY (array-expression)
 *          6. null test: indexkey IS NULL/IS NOT NULL
 *          7. order by
 *          8. unary op
 * @return Pointer to the constructed AbstractPlan.
 */
planner::AbstractPlan *PlanTransformer::TransformIndexOnlyScan(
    const IndexOnlyScanPlanState *ioss_plan_state,
    const TransformOptions options) {
  /* info needed to initialize plan node */
  planner::IndexScanPlan::IndexScanDesc index_scan_desc;

  /* Resolve target relation */
  Oid table_oid = ioss_plan_state->table_oid;
  Oid database_oid = ioss_plan_state->database_oid;

  LOG_INFO("Index Only Scan :: DB OID :: %u Table OID :: %u",
           database_oid, table_oid);

  const IndexOnlyScan *ioss_plan = ioss_plan_state->ioss_plan;

  storage::DataTable *table = static_cast<storage::DataTable *>(
      catalog::Manager::GetInstance().GetTableWithOid(database_oid, table_oid));
  assert(table);

  /* Resolve index  */
  index_scan_desc.index = table->GetIndexWithOid(ioss_plan->indexid);
  LOG_INFO("Index scan on oid %u, index name: %s", ioss_plan->indexid,
           index_scan_desc.index->GetName().c_str());

  /* Resolve index order */
  /* Only support forward scan direction */
  LOG_INFO("Scan order: %d", ioss_plan->indexorderdir);
  // assert(iss_plan->indexorderdir == ForwardScanDirection);

  /* index qualifier and scan keys */
  LOG_INFO("num of scan keys = %d, num of runtime key = %d", ioss_plan_state->ioss_NumScanKeys, ioss_plan_state->ioss_NumRuntimeKeys);
  BuildScanKey(ioss_plan_state->ioss_ScanKeys,
               ioss_plan_state->ioss_NumScanKeys,
<<<<<<< HEAD
               index_scan_desc);
=======
               ioss_plan_state->ioss_RuntimeKeys,
               ioss_plan_state->ioss_NumRuntimeKeys, index_scan_desc);
>>>>>>> 57ccf7e1

  /* handle simple cases */
  /* ORDER BY, not support */

  /* Extract the generic scan info (including qual and projInfo) */
  planner::AbstractPlan *parent = nullptr;
  expression::AbstractExpression *predicate = nullptr;
  std::vector<oid_t> column_ids;

  GetGenericInfoFromScanState(parent, predicate, column_ids,
                              ioss_plan_state,
                              options.use_projInfo);

  auto scan_node =
      new planner::IndexScanPlan(predicate, column_ids, table, index_scan_desc);

  planner::AbstractPlan *rv = nullptr;
  /* Check whether a parent is presented, connect with the scan node if yes */
  if (parent) {
    parent->AddChild(scan_node);
    rv = parent;
  } else {
    rv = scan_node;
  }

  return rv;
}

/**
 * @brief Convert a Postgres BitmapScan into a Peloton IndexScanPlan
 *        We currently only handle the case where the lower plan is a
 *BitmapIndexScan
 *
 * @return Pointer to the constructed AbstractPlan
 */
planner::AbstractPlan *PlanTransformer::TransformBitmapHeapScan(
    const BitmapHeapScanPlanState *bhss_plan_state,
    const TransformOptions options) {
  planner::IndexScanPlan::IndexScanDesc index_scan_desc;

  /* resolve target relation */
  Oid table_oid = bhss_plan_state->table_oid;
  Oid database_oid =  bhss_plan_state->database_oid;

  const BitmapIndexScanPlanState *biss_state =
      reinterpret_cast<const BitmapIndexScanPlanState *>(
          outerAbstractPlanState(bhss_plan_state));
  const BitmapIndexScan *biss_plan =
      reinterpret_cast<const BitmapIndexScan *>(biss_state->biss_plan);

  storage::DataTable *table = static_cast<storage::DataTable *>(
      catalog::Manager::GetInstance().GetTableWithOid(database_oid, table_oid));

  assert(table);
  LOG_INFO("Scan from: database oid %u table oid %u", database_oid, table_oid);

  /* Resolve index  */
  index_scan_desc.index = table->GetIndexWithOid(biss_plan->indexid);

  if (nullptr == index_scan_desc.index) {
    LOG_ERROR("Can't find Index oid %u \n", biss_plan->indexid);
  }
  LOG_INFO("BitmapIdxmap scan on Index oid %u, index name: %s",
           biss_plan->indexid, index_scan_desc.index->GetName().c_str());

  assert(index_scan_desc.index);

  /* Resolve index order */
  /* Only support forward scan direction */

  /* index qualifier and scan keys */
<<<<<<< HEAD
  LOG_INFO("num of scan keys = %d", biss_state->biss_NumScanKeys);

  BuildScanKey(biss_state->biss_ScanKeys,
               biss_state->biss_NumScanKeys,
=======
  LOG_INFO("num of scan keys = %d, num of runtime key = %d", biss_state->biss_NumScanKeys, biss_state->biss_NumRuntimeKeys);
  BuildScanKey(biss_state->biss_ScanKeys, biss_state->biss_NumScanKeys,
               biss_state->biss_RuntimeKeys, biss_state->biss_NumRuntimeKeys,
>>>>>>> 57ccf7e1
               index_scan_desc);

  /* handle simple cases */

  /* ORDER BY, not support */

  /* Extract the generic scan info (including qual and projInfo) */
  planner::AbstractPlan *parent = nullptr;
  expression::AbstractExpression *predicate = nullptr;
  std::vector<oid_t> column_ids;

  GetGenericInfoFromScanState(parent, predicate, column_ids,
                              bhss_plan_state,
                              options.use_projInfo);

  auto scan_node =
      new planner::IndexScanPlan(predicate, column_ids, table, index_scan_desc);

  planner::AbstractPlan *rv = nullptr;
  /* Check whether a parent is presented, connect with the scan node if yes */
  if (parent) {
    parent->AddChild(scan_node);
    rv = parent;
  } else {
    rv = scan_node;
  }

  return rv;
}

}  // namespace bridge
}  // namespace peloton<|MERGE_RESOLUTION|>--- conflicted
+++ resolved
@@ -25,15 +25,12 @@
  * */
 static void BuildScanKey(
     const ScanKey scan_keys, int num_keys,
-<<<<<<< HEAD
+    const IndexRuntimeKeyInfo *runtime_keys, int num_runtime_keys,
     planner::IndexScanPlan::IndexScanDesc &index_scan_desc);
-=======
-    const IndexRuntimeKeyInfo *runtime_keys, int num_runtime_keys,
-    planner::IndexScanNode::IndexScanDesc &index_scan_desc);
->>>>>>> 57ccf7e1
+
 
 static void BuildRuntimeKey(const IndexRuntimeKeyInfo* runtime_keys, int num_runtime_keys,
-    planner::IndexScanNode::IndexScanDesc &index_scan_desc);
+    planner::IndexScanPlan::IndexScanDesc &index_scan_desc);
 /**
  * @brief Convert a Postgres IndexScanState into a Peloton IndexScanPlan.
  *        able to handle:
@@ -81,16 +78,10 @@
   // assert(iss_plan->indexorderdir == ForwardScanDirection);
 
   /* index qualifier and scan keys */
-<<<<<<< HEAD
-  LOG_INFO("num of scan keys = %d", iss_plan_state->iss_NumScanKeys);
-
-  BuildScanKey(iss_plan_state->iss_ScanKeys,
-               iss_plan_state->iss_NumScanKeys,
-=======
+
   LOG_INFO("num of scan keys = %d, num of runtime key = %d", iss_plan_state->iss_NumScanKeys, iss_plan_state->iss_NumRuntimeKeys);
   BuildScanKey(iss_plan_state->iss_ScanKeys, iss_plan_state->iss_NumScanKeys,
                iss_plan_state->iss_RuntimeKeys, iss_plan_state->iss_NumRuntimeKeys,
->>>>>>> 57ccf7e1
                index_scan_desc);
 
   /* handle simple cases */
@@ -132,12 +123,9 @@
  */
 static void BuildScanKey(
     const ScanKey scan_keys, int num_keys,
-<<<<<<< HEAD
+    const IndexRuntimeKeyInfo* runtime_keys, int num_runtime_keys,
     planner::IndexScanPlan::IndexScanDesc &index_scan_desc) {
-=======
-    const IndexRuntimeKeyInfo* runtime_keys, int num_runtime_keys,
-    planner::IndexScanNode::IndexScanDesc &index_scan_desc) {
->>>>>>> 57ccf7e1
+
   ScanKey scan_key = scan_keys;
 
   if (num_runtime_keys > 0) {
@@ -157,16 +145,11 @@
     assert(!(scan_key->sk_flags & SK_SEARCHNOTNULL));
 
     Value value =
-<<<<<<< HEAD
-        TupleTransformer::GetValue(scan_key->sk_argument, scan_key->sk_subtype);
-
-    // 1 indexed
-    index_scan_desc.key_column_ids.push_back(scan_key->sk_attno - 1);
-=======
+
        TupleTransformer::GetValue(scan_key->sk_argument, scan_key->sk_subtype);
     index_scan_desc.key_column_ids.push_back(scan_key->sk_attno -
                                              1);  // 1 indexed
->>>>>>> 57ccf7e1
+
 
     index_scan_desc.values.push_back(value);
     LOG_INFO("key no: %d", scan_key->sk_attno);
@@ -206,7 +189,7 @@
 }
 
 static void BuildRuntimeKey(const IndexRuntimeKeyInfo* runtime_keys, int num_runtime_keys,
-    planner::IndexScanNode::IndexScanDesc &index_scan_desc) {
+    planner::IndexScanPlan::IndexScanDesc &index_scan_desc) {
   for (int i = 0; i < num_runtime_keys; i++) {
     auto expr = ExprTransformer::TransformExpr(runtime_keys[i].key_expr);
     index_scan_desc.runtime_keys.push_back(expr);
@@ -262,12 +245,9 @@
   LOG_INFO("num of scan keys = %d, num of runtime key = %d", ioss_plan_state->ioss_NumScanKeys, ioss_plan_state->ioss_NumRuntimeKeys);
   BuildScanKey(ioss_plan_state->ioss_ScanKeys,
                ioss_plan_state->ioss_NumScanKeys,
-<<<<<<< HEAD
-               index_scan_desc);
-=======
                ioss_plan_state->ioss_RuntimeKeys,
                ioss_plan_state->ioss_NumRuntimeKeys, index_scan_desc);
->>>>>>> 57ccf7e1
+
 
   /* handle simple cases */
   /* ORDER BY, not support */
@@ -339,16 +319,10 @@
   /* Only support forward scan direction */
 
   /* index qualifier and scan keys */
-<<<<<<< HEAD
-  LOG_INFO("num of scan keys = %d", biss_state->biss_NumScanKeys);
-
-  BuildScanKey(biss_state->biss_ScanKeys,
-               biss_state->biss_NumScanKeys,
-=======
+
   LOG_INFO("num of scan keys = %d, num of runtime key = %d", biss_state->biss_NumScanKeys, biss_state->biss_NumRuntimeKeys);
   BuildScanKey(biss_state->biss_ScanKeys, biss_state->biss_NumScanKeys,
                biss_state->biss_RuntimeKeys, biss_state->biss_NumRuntimeKeys,
->>>>>>> 57ccf7e1
                index_scan_desc);
 
   /* handle simple cases */

//===----------------------------------------------------------------------===//
//
//                         PelotonDB
//
// bootstrap.cpp
//
// Identification: src/backend/bridge/ddl/bootstrap.cpp
//
// Copyright (c) 2015, Carnegie Mellon University Database Group
//
//===----------------------------------------------------------------------===//

#include <iostream>
#include <sys/types.h>
#include <unistd.h>
#include <cassert>

#include "backend/bridge/ddl/bridge.h"
#include "backend/bridge/ddl/bootstrap.h"
#include "backend/bridge/ddl/bootstrap_utils.h"
#include "backend/bridge/ddl/ddl_database.h"
#include "backend/bridge/ddl/ddl_table.h"
#include "backend/bridge/ddl/format_transformer.h"
#include "backend/storage/database.h"
#include "backend/common/logger.h"


#include "access/heapam.h"
#include "access/htup_details.h"
#include "access/xact.h"
#include "catalog/pg_attribute.h"
#include "catalog/pg_constraint.h"
#include "catalog/pg_class.h"
#include "catalog/pg_database.h"
#include "catalog/pg_namespace.h"
#include "commands/dbcommands.h"
#include "common/fe_memutils.h"
#include "utils/ruleutils.h"
#include "utils/builtins.h"
#include "utils/lsyscache.h"
#include "utils/snapmgr.h"
#include "utils/syscache.h"

namespace peloton {
namespace bridge {

/**
 * @brief Collecting information regarding tables, indexes, foreign key from
 * Postgres for bootstrap
 * @return raw structure
 */
raw_database_info *Bootstrap::GetRawDatabase(void) {
  // Create and initialize raw database
  raw_database_info *raw_database = Bootstrap::InitRawDatabase();

  std::vector<raw_table_info *> raw_tables;
  std::vector<raw_index_info *> raw_indexes;
  std::vector<raw_foreignkey_info *> raw_foreignkeys;

  // Get objects from Postgres
  GetRawTableAndIndex(raw_tables, raw_indexes);
  GetRawForeignKeys(raw_foreignkeys);

  // Copy collected objects to raw_database (simple pointer copy)
  BootstrapUtils::CopyRawTables(raw_database, raw_tables);
  BootstrapUtils::CopyRawIndexes(raw_database, raw_indexes);
  BootstrapUtils::CopyRawForeignkeys(raw_database, raw_foreignkeys);

  return raw_database;
}

/**
 * @brief This function constructs all the user-defined tables and indices in
 * all databases
 * @params raw_database raw data that contains information about tables,
 * indexes, foreign key to create in Peloton
 * @return true or false, depending on whether we could bootstrap.
 */
bool Bootstrap::BootstrapPeloton(raw_database_info *raw_database,
                                 Peloton_Status *peloton_status) {
  // create the database with current database id
  elog(LOG, "Initializing database %s(%u) in Peloton",
       raw_database->database_name, raw_database->database_oid);
  bool status = DDLDatabase::CreateDatabase(raw_database->database_oid);

  // skip if we already initialize current database
  if (status == false) return false;

  // Create objects in Peloton
  CreateTables(raw_database->raw_tables, raw_database->table_count);
  CreateIndexes(raw_database->raw_indexes, raw_database->index_count);
  CreateForeignkeys(raw_database->raw_foreignkeys,
                    raw_database->foreignkey_count);

  auto &manager = catalog::Manager::GetInstance();
  auto db = manager.GetDatabaseWithOid(Bridge::GetCurrentDatabaseOid());
  db->UpdateStats(peloton_status, false);

  /*
  // Verbose mode
  std::cout << "Print db :: \n"<<*db << std::endl;
  */

  elog(LOG, "Finished initializing Peloton");
  return true;
}

/**
 * @brief initialize raw database
 * @return raw database
 */
raw_database_info *Bootstrap::InitRawDatabase() {
  // Set databse oid and name
  raw_database_info *raw_database =
      (raw_database_info *)palloc(sizeof(raw_database_info));
  raw_database->database_oid = MyDatabaseId;
  raw_database->database_name =
      BootstrapUtils::CopyString(get_database_name(MyDatabaseId));
  return raw_database;
}

/**
 * @brief construct raw tables and indexes
 * @param raw tables
 * @param raw indexes
 */
void Bootstrap::GetRawTableAndIndex(
    std::vector<raw_table_info *> &raw_tables,
    std::vector<raw_index_info *> &raw_indexes) {
  // Open the pg_class and pg_attribute catalog tables
  Relation pg_class_rel = heap_open(RelationRelationId, AccessShareLock);
  Relation pg_attribute_rel = heap_open(AttributeRelationId, AccessShareLock);

  HeapScanDesc pg_class_scan = heap_beginscan_catalog(pg_class_rel, 0, NULL);

  // Go over all tuples in "pg_class"
  // pg_class has info about tables and everything else that has columns or is
  // otherwise similar to a table.
  // This includes indexes, sequences, views, composite types, and some kinds of
  // special relation.
  // So, each tuple can correspond to a table, index, etc.
  while (1) {
    // Get next tuple from pg_class
    HeapTuple pg_class_tuple =
        heap_getnext(pg_class_scan, ForwardScanDirection);

    if (!HeapTupleIsValid(pg_class_tuple)) break;

    Form_pg_class pg_class = (Form_pg_class)GETSTRUCT(pg_class_tuple);
    std::string relation_name = NameStr(pg_class->relname);
    char relation_kind = pg_class->relkind;

    // Handle only user-defined structures, not pg-catalog structures
    if (pg_class->relnamespace != PG_PUBLIC_NAMESPACE) continue;

    // TODO: Currently, we only handle relations and indexes
    if (pg_class->relkind != 'r' && pg_class->relkind != 'i') {
      continue;
    }

    // We only support tables with atleast one attribute
    int attnum = pg_class->relnatts;
    assert(attnum > 0);

    // Get the tuple oid
    // This can be a relation oid or index oid etc.
    Oid relation_oid = HeapTupleHeaderGetOid(pg_class_tuple->t_data);
    std::vector<raw_column_info *> raw_columns =
        GetRawColumn(relation_oid, relation_kind, pg_attribute_rel);

    switch (relation_kind) {
      case 'r': {
        raw_table_info *raw_table =
            GetRawTable(relation_oid, relation_name, raw_columns);
        raw_tables.push_back(raw_table);
      } break;
      case 'i': {
        raw_index_info *raw_index =
            GetRawIndex(relation_oid, relation_name, raw_columns);
        raw_indexes.push_back(raw_index);
      } break;
    }
    raw_columns.clear();
  }
  heap_endscan(pg_class_scan);
  heap_close(pg_attribute_rel, AccessShareLock);
  heap_close(pg_class_rel, AccessShareLock);
}

/**
 * @brief construct raw table with table oid, table name, raw columns
 * @param table oid
 * @param table name
 * @param raw columns
 * @return raw table
 */
raw_table_info *Bootstrap::GetRawTable(
    oid_t table_oid, std::string table_name,
    std::vector<raw_column_info *> raw_columns) {
  raw_table_info *raw_table = (raw_table_info *)palloc(sizeof(raw_table_info));
  raw_table->table_oid = table_oid;
  raw_table->table_name = BootstrapUtils::CopyString(table_name.c_str());
  raw_table->raw_columns = (raw_column_info **)palloc(
      sizeof(raw_column_info *) * raw_columns.size());

  oid_t column_itr = 0;
  for (auto raw_column : raw_columns) {
    raw_table->raw_columns[column_itr++] = raw_column;
  }
  raw_table->column_count = column_itr;
  return raw_table;
}

/**
 * @brief construct raw index with index oid, index name, raw columns
 * @param index oid
 * @param index name
 * @param raw columns
 * @return raw index
 */
raw_index_info *Bootstrap::GetRawIndex(
    oid_t index_oid, std::string index_name,
    std::vector<raw_column_info *> raw_columns) {
  raw_index_info *raw_index = (raw_index_info *)palloc(sizeof(raw_index_info));

  Relation pg_index_rel;
  HeapScanDesc pg_index_scan;
  HeapTuple pg_index_tuple;

  pg_index_rel = heap_open(IndexRelationId, AccessShareLock);
  pg_index_scan = heap_beginscan_catalog(pg_index_rel, 0, NULL);

  // Go over the pg_index catalog table looking for indexes
  // that are associated with this table
  while (1) {
    Form_pg_index pg_index;

    pg_index_tuple = heap_getnext(pg_index_scan, ForwardScanDirection);
    if (!HeapTupleIsValid(pg_index_tuple)) break;

    pg_index = (Form_pg_index)GETSTRUCT(pg_index_tuple);

    // Search for the tuple in pg_index corresponding to our index
    if (pg_index->indexrelid == index_oid) {
      std::vector<std::string> key_column_names;

      for (auto raw_column : raw_columns) {
        key_column_names.push_back(raw_column->column_name);
      }

      IndexType method_type = INDEX_TYPE_BTREE;
      IndexConstraintType type;

      if (pg_index->indisprimary) {
        type = INDEX_CONSTRAINT_TYPE_PRIMARY_KEY;
      } else if (pg_index->indisunique) {
        type = INDEX_CONSTRAINT_TYPE_UNIQUE;
      } else {
        type = INDEX_CONSTRAINT_TYPE_DEFAULT;
      }

      // Store all index information here
      // This is required because we can only create indexes at once
      // after all tables are created
      // The order of table and index entries in pg_class table can be arbitrary

      raw_index->index_name = BootstrapUtils::CopyString(index_name.c_str());
      raw_index->index_oid = index_oid;
      raw_index->table_name =
          BootstrapUtils::CopyString(get_rel_name(pg_index->indrelid));
      raw_index->method_type = method_type;
      raw_index->constraint_type = type;
      raw_index->unique_keys = pg_index->indisunique;
      raw_index->key_column_names =
          BootstrapUtils::CopyStrings(key_column_names);
      raw_index->key_column_count = key_column_names.size();

      break;
    }
  }

  heap_endscan(pg_index_scan);
  heap_close(pg_index_rel, AccessShareLock);

  return raw_index;
}

/**
 * @brief construct raw column
 * @param relation oid
 * @param pg_attribute_rel pg_attribute catalog relation
 * @return raw columns
 */
std::vector<raw_column_info *> Bootstrap::GetRawColumn(
    Oid relation_oid, char relation_kind, Relation pg_attribute_rel) {
  HeapScanDesc pg_attribute_scan;
  HeapTuple pg_attribute_tuple;

  std::vector<raw_column_info *> raw_columns;

  // Scan the pg_attribute table for the relation oid we are interested in.
  pg_attribute_scan = heap_beginscan_catalog(pg_attribute_rel, 0, NULL);

  // Go over all attributes in "pg_attribute" looking for any entries
  // matching the given tuple oid.
  // For instance, this means the columns associated with a given relation oid.
  while (1) {
    Form_pg_attribute pg_attribute;

    // Get next <relation, attribute> tuple from pg_attribute table
    pg_attribute_tuple = heap_getnext(pg_attribute_scan, ForwardScanDirection);

    if (!HeapTupleIsValid(pg_attribute_tuple)) break;

    // Check the relation oid
    pg_attribute = (Form_pg_attribute)GETSTRUCT(pg_attribute_tuple);

    if (pg_attribute->attrelid == relation_oid) {
      // Skip system columns in the attribute list
      if (strcmp(NameStr(pg_attribute->attname), "cmax") &&
          strcmp(NameStr(pg_attribute->attname), "cmin") &&
          strcmp(NameStr(pg_attribute->attname), "ctid") &&
          strcmp(NameStr(pg_attribute->attname), "xmax") &&
          strcmp(NameStr(pg_attribute->attname), "xmin") &&
          strcmp(NameStr(pg_attribute->attname), "tableoid")) {
        std::vector<raw_constraint_info *> raw_constraints;

<<<<<<< HEAD
        std::vector<raw_constraint_info*> raw_constraints;

        PostgresValueFormat postgresValueFormat( pg_attribute->atttypid, pg_attribute->atttypmod, pg_attribute->attlen); 
        PelotonValueFormat pelotonValueFormat = FormatTransformer::TransformValueFormat(postgresValueFormat);
=======
        PostgresValueType postgresValueType =
            (PostgresValueType)pg_attribute->atttypid;
        ValueType value_type =
            PostgresValueTypeToPelotonValueType(postgresValueType);
        int column_length = pg_attribute->attlen;
        bool is_inlined = true;
        if (pg_attribute->attlen == -1) {
          column_length = pg_attribute->atttypmod;
          is_inlined = false;
        }
>>>>>>> f4c52ae8

        ValueType value_type = pelotonValueFormat.GetType();
        int column_length = pelotonValueFormat.GetLength();
        bool is_inlined = pelotonValueFormat.IsInlined();

        // NOT NULL constraint
        if (pg_attribute->attnotnull) {
          raw_constraint_info *raw_constraint =
              (raw_constraint_info *)palloc(sizeof(raw_constraint_info));
          raw_constraint->constraint_type = CONSTRAINT_TYPE_NOTNULL;
          raw_constraint->constraint_name = "";
          raw_constraint->expr = nullptr;

          raw_constraints.push_back(raw_constraint);
        }

        // DEFAULT value constraint
        if (pg_attribute->atthasdef) {
          // Setting default constraint expression
          Relation relation = heap_open(relation_oid, AccessShareLock);

          raw_constraint_info *raw_constraint =
              (raw_constraint_info *)palloc(sizeof(raw_constraint_info));
          raw_constraint->constraint_type = CONSTRAINT_TYPE_DEFAULT;

          int num_defva = relation->rd_att->constr->num_defval;
          for (int def_itr = 0; def_itr < num_defva; def_itr++) {
            if (pg_attribute->attnum ==
                relation->rd_att->constr->defval[def_itr].adnum) {
              char *default_expression =
                  relation->rd_att->constr->defval[def_itr].adbin;
              raw_constraint->expr =
                  static_cast<Node *>(stringToNode(default_expression));
            }
          }
          raw_constraint->constraint_name = "";
          raw_constraints.push_back(raw_constraint);

          heap_close(relation, AccessShareLock);
        }

        raw_column_info *raw_column =
            (raw_column_info *)palloc(sizeof(raw_column_info));
        raw_column->column_type = value_type;
        raw_column->column_length = column_length;
        ;
        raw_column->column_name =
            BootstrapUtils::CopyString(NameStr(pg_attribute->attname));
        raw_column->is_inlined = is_inlined;
        raw_column->raw_constraints = (raw_constraint_info **)palloc(
            sizeof(raw_constraint_info *) * raw_constraints.size());
        oid_t constraint_itr = 0;
        for (auto raw_constraint : raw_constraints) {
          raw_column->raw_constraints[constraint_itr++] = raw_constraint;
        }
        raw_column->constraint_count = constraint_itr;
        raw_constraints.clear();
        raw_columns.push_back(raw_column);
      }
    }
  }

  heap_endscan(pg_attribute_scan);

  return raw_columns;
}

void Bootstrap::GetRawForeignKeys(
    std::vector<raw_foreignkey_info *> &raw_foreignkeys) {
  Relation pg_constraint_rel;
  HeapScanDesc pg_constraint_scan;
  HeapTuple pg_constraint_tuple;

  oid_t database_oid = Bridge::GetCurrentDatabaseOid();
  assert(database_oid);

  pg_constraint_rel = heap_open(ConstraintRelationId, AccessShareLock);
  pg_constraint_scan = heap_beginscan_catalog(pg_constraint_rel, 0, NULL);

  // Go over the pg_constraint catalog table looking for foreign key constraints
  while (1) {
    Form_pg_constraint pg_constraint;

    pg_constraint_tuple =
        heap_getnext(pg_constraint_scan, ForwardScanDirection);
    if (!HeapTupleIsValid(pg_constraint_tuple)) break;

    pg_constraint = (Form_pg_constraint)GETSTRUCT(pg_constraint_tuple);

    // We only handle foreign key constraints here
    if (pg_constraint->contype != 'f') continue;

    // store raw information from here..

    raw_foreignkey_info *raw_foreignkey =
        (raw_foreignkey_info *)palloc(sizeof(raw_foreignkey_info));

    // Extract oid
    raw_foreignkey->source_table_id = pg_constraint->conrelid;
    raw_foreignkey->sink_table_id = pg_constraint->confrelid;

    // Update/Delete action
    raw_foreignkey->update_action = pg_constraint->confupdtype;
    raw_foreignkey->delete_action = pg_constraint->confdeltype;

    // TODO :: Find better way..
    // column offsets, count
    bool isNull;
    Datum curr_datum =
        heap_getattr(pg_constraint_tuple, Anum_pg_constraint_conkey,
                     RelationGetDescr(pg_constraint_rel), &isNull);
    Datum ref_datum =
        heap_getattr(pg_constraint_tuple, Anum_pg_constraint_confkey,
                     RelationGetDescr(pg_constraint_rel), &isNull);

    ArrayType *curr_arr = DatumGetArrayTypeP(curr_datum);
    ArrayType *ref_arr = DatumGetArrayTypeP(ref_datum);
    int16 *curr_attnums = (int16 *)ARR_DATA_PTR(curr_arr);
    int16 *ref_attnums = (int16 *)ARR_DATA_PTR(ref_arr);
    int source_numkeys = ARR_DIMS(curr_arr)[0];
    int sink_numkeys = ARR_DIMS(ref_arr)[0];

    std::vector<int> source_column_offsets;
    std::vector<int> sink_column_offsets;

    // Populate foreign key column names
    for (int source_key_itr = 0; source_key_itr < source_numkeys;
         source_key_itr++) {
      AttrNumber attnum = curr_attnums[source_key_itr];
      source_column_offsets.push_back(attnum);
    }

    // Populate primary key column names
    for (int sink_key_itr = 0; sink_key_itr < sink_numkeys; sink_key_itr++) {
      AttrNumber attnum = ref_attnums[sink_key_itr];
      sink_column_offsets.push_back(attnum);
    }

    raw_foreignkey->source_column_offsets =
        (int *)palloc(sizeof(int) * source_column_offsets.size());
    raw_foreignkey->sink_column_offsets =
        (int *)palloc(sizeof(int) * sink_column_offsets.size());

    int column_itr = 0;
    for (auto source_column_offset : source_column_offsets) {
      raw_foreignkey->source_column_offsets[column_itr++] =
          source_column_offset;
    }
    raw_foreignkey->source_column_count = source_numkeys;

    column_itr = 0;
    for (auto sink_column_offset : sink_column_offsets) {
      raw_foreignkey->sink_column_offsets[column_itr++] = sink_column_offset;
    }
    raw_foreignkey->sink_column_count = sink_numkeys;

    std::string constraint_name = NameStr(pg_constraint->conname);

    raw_foreignkey->fk_name =
        BootstrapUtils::CopyString(constraint_name.c_str());
    raw_foreignkeys.push_back(raw_foreignkey);
  }

  heap_endscan(pg_constraint_scan);
  heap_close(pg_constraint_rel, AccessShareLock);
}

void Bootstrap::CreateTables(raw_table_info **raw_tables, oid_t table_count) {
  for (int table_itr = 0; table_itr < table_count; table_itr++) {
    auto raw_table = raw_tables[table_itr];
    auto columns =
        CreateColumns(raw_table->raw_columns, raw_table->column_count);

    bool status = DDLTable::CreateTable(raw_table->table_oid,
                                        raw_table->table_name, columns);
    if (status == true) {
      elog(LOG, "Create Table \"%s\" in Peloton", raw_table->table_name);
    } else {
      elog(ERROR, "Create Table \"%s\" in Peloton", raw_table->table_name);
    }
  }
}

void Bootstrap::CreateIndexes(raw_index_info **raw_indexes, oid_t index_count) {
  for (int index_itr = 0; index_itr < index_count; index_itr++) {
    auto raw_index = raw_indexes[index_itr];
    auto key_column_names = CreateKeyColumnNames(raw_index->key_column_names,
                                                 raw_index->key_column_count);

    IndexInfo index_info(raw_index->index_name, raw_index->index_oid,
                         raw_index->table_name, raw_index->method_type,
                         raw_index->constraint_type, raw_index->unique_keys,
                         key_column_names);

    bool status = DDLIndex::CreateIndex(index_info);

    if (status == true) {
      elog(LOG, "Create Index \"%s\" in Peloton", raw_index->index_name);
    } else {
      elog(ERROR, "Create Index \"%s\" in Peloton", raw_index->index_name);
    }
  }
}

void Bootstrap::CreateForeignkeys(raw_foreignkey_info **raw_foreignkeys,
                                  oid_t foreignkey_count) {
  for (int foreignkey_itr = 0; foreignkey_itr < foreignkey_count;
       foreignkey_itr++) {
    auto raw_foreignkey = raw_foreignkeys[foreignkey_itr];

    // Get source table, sink table, and database oid
    oid_t source_table_oid = raw_foreignkey->source_table_id;
    assert(source_table_oid);
    oid_t sink_table_oid = raw_foreignkey->sink_table_id;
    assert(sink_table_oid);
    oid_t database_oid = Bridge::GetCurrentDatabaseOid();

    // get source, sink tables
    auto &manager = catalog::Manager::GetInstance();
    auto source_table = manager.GetTableWithOid(database_oid, source_table_oid);
    assert(source_table);
    auto sink_table = manager.GetTableWithOid(database_oid, sink_table_oid);
    assert(sink_table);

    // extract column_names
    std::vector<std::string> sink_column_names;
    std::vector<std::string> source_column_names;

    auto source_table_schema = source_table->GetSchema();
    auto sink_table_schema = sink_table->GetSchema();

    int source_column_count = raw_foreignkey->source_column_count;
    int sink_column_count = raw_foreignkey->sink_column_count;

    // Populate primary key column names
    for (int sink_key_itr = 0; sink_key_itr < sink_column_count;
         sink_key_itr++) {
      auto sink_column_offset =
          raw_foreignkey->sink_column_offsets[sink_key_itr];
      catalog::Column column =
          sink_table_schema->GetColumn(sink_column_offset - 1);
      sink_column_names.push_back(column.GetName());
    }

    // Populate source key column names
    for (int source_key_itr = 0; source_key_itr < source_column_count;
         source_key_itr++) {
      auto source_column_offset =
          raw_foreignkey->source_column_offsets[source_key_itr];
      catalog::Column column =
          source_table_schema->GetColumn(source_column_offset - 1);
      source_column_names.push_back(column.GetName());
    }

    auto foreign_key = new catalog::ForeignKey(
        sink_table_oid, sink_column_names, source_column_names,
        raw_foreignkey->update_action, raw_foreignkey->delete_action,
        raw_foreignkey->fk_name);

    source_table->AddForeignKey(foreign_key);
  }
}

std::vector<catalog::Column> Bootstrap::CreateColumns(
    raw_column_info **raw_columns, oid_t column_count) {
  std::vector<catalog::Column> columns;

  for (int column_itr = 0; column_itr < column_count; column_itr++) {
    auto raw_column = raw_columns[column_itr];

    catalog::Column column(raw_column->column_type, raw_column->column_length,
                           raw_column->column_name, raw_column->is_inlined);

    auto constraints = CreateConstraints(raw_column->raw_constraints,
                                         raw_column->constraint_count);

    for (auto constraint : constraints) {
      column.AddConstraint(constraint);
    }
    columns.push_back(column);
  }
  return columns;
}

std::vector<std::string> Bootstrap::CreateKeyColumnNames(
    char **raw_column_names, oid_t raw_column_count) {
  std::vector<std::string> key_column_names;

  for (int column_itr = 0; column_itr < raw_column_count; column_itr++) {
    auto raw_column_name = raw_column_names[column_itr];

    key_column_names.push_back(raw_column_name);
  }
  return key_column_names;
}

std::vector<catalog::Constraint> Bootstrap::CreateConstraints(
    raw_constraint_info **raw_constraints, oid_t constraint_count) {
  std::vector<catalog::Constraint> constraints;

  for (int constraint_itr = 0; constraint_itr < constraint_count;
       constraint_itr++) {
    auto raw_constraint = raw_constraints[constraint_itr];

    catalog::Constraint constraint(raw_constraint->constraint_type,
                                   raw_constraint->constraint_name,
                                   raw_constraint->expr);
    constraints.push_back(constraint);
  }
  return constraints;
}

}  // namespace bridge
}  // namespace peloton<|MERGE_RESOLUTION|>--- conflicted
+++ resolved
@@ -325,23 +325,8 @@
           strcmp(NameStr(pg_attribute->attname), "tableoid")) {
         std::vector<raw_constraint_info *> raw_constraints;
 
-<<<<<<< HEAD
-        std::vector<raw_constraint_info*> raw_constraints;
-
         PostgresValueFormat postgresValueFormat( pg_attribute->atttypid, pg_attribute->atttypmod, pg_attribute->attlen); 
         PelotonValueFormat pelotonValueFormat = FormatTransformer::TransformValueFormat(postgresValueFormat);
-=======
-        PostgresValueType postgresValueType =
-            (PostgresValueType)pg_attribute->atttypid;
-        ValueType value_type =
-            PostgresValueTypeToPelotonValueType(postgresValueType);
-        int column_length = pg_attribute->attlen;
-        bool is_inlined = true;
-        if (pg_attribute->attlen == -1) {
-          column_length = pg_attribute->atttypmod;
-          is_inlined = false;
-        }
->>>>>>> f4c52ae8
 
         ValueType value_type = pelotonValueFormat.GetType();
         int column_length = pelotonValueFormat.GetLength();

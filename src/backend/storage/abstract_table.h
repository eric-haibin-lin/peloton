--- conflicted
+++ resolved
@@ -36,13 +36,9 @@
 protected:
         
     // Table constructor
-<<<<<<< HEAD
     AbstractTable(const catalog::Schema *schema,
-                  Backend *backend,
+                  AbstractBackend *backend,
                   size_t tuples_per_tilegroup);
-=======
-    AbstractTable(catalog::Schema *schema, AbstractBackend *backend, size_t tuples_per_tilegroup);
->>>>>>> ae30e374
 
 public:    
     

--- conflicted
+++ resolved
@@ -72,11 +72,7 @@
 
       for (auto expr : runtime_keys_) {
         auto value = expr->Evaluate(nullptr, nullptr, executor_context_);
-<<<<<<< HEAD
-        LOG_TRACE("Evaluated runtime scan key: %s", value.GetInfo().c_str());
-=======
         LOG_INFO("Evaluated runtime scan key: %s", value.Debug().c_str());
->>>>>>> 00a460e2
         values_.push_back(value);
       }
 

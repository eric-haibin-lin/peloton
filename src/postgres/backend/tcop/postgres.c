--- conflicted
+++ resolved
@@ -3704,11 +3704,6 @@
    */
   InitPostgres(dbname, InvalidOid, username, InvalidOid, NULL);
 
-<<<<<<< HEAD
-  InitPeloton(dbname);
-
-=======
->>>>>>> a335546d
   /*
    * If the PostmasterContext is still around, recycle the space; we don't
    * need it anymore after InitPostgres completes.  Note this does not trash
